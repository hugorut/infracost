--- conflicted
+++ resolved
@@ -4,10 +4,11 @@
 	"archive/zip"
 	"encoding/json"
 	"fmt"
+	"io/ioutil"
+	"os"
+
 	"github.com/awslabs/goformation/v4"
 	"github.com/infracost/infracost/internal/providers/cloudformation"
-	"io/ioutil"
-	"os"
 
 	"github.com/infracost/infracost/internal/config"
 	"github.com/infracost/infracost/internal/providers/terraform"
@@ -21,17 +22,12 @@
 		return nil, fmt.Errorf("No such file or directory %s", path)
 	}
 
-<<<<<<< HEAD
+	if isCloudFormationTemplate(path) {
+		return cloudformation.NewTemplateProvider(ctx), nil
+	}
+
 	if isTerraformPlanJSON(path) {
 		return terraform.NewPlanJSONProvider(ctx), nil
-=======
-	if isCloudFormationTemplate(projectCfg.Path) {
-		return cloudformation.NewTemplateProvider(cfg, projectCfg), nil
-	}
-
-	if isTerraformPlanJSON(projectCfg.Path) {
-		return terraform.NewPlanJSONProvider(cfg, projectCfg), nil
->>>>>>> d9b61a93
 	}
 
 	if isTerraformStateJSON(path) {
